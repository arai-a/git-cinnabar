--- conflicted
+++ resolved
@@ -1,5 +1 @@
-<<<<<<< HEAD
-VERSION = '0.5.6'
-=======
-VERSION = '0.5.7a'
->>>>>>> 4e73a89a
+VERSION = '0.5.7'