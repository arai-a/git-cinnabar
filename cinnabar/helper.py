--- conflicted
+++ resolved
@@ -115,9 +115,9 @@
         env = {
             b'GIT_REPLACE_REF_BASE': b'refs/cinnabar/replace/',
         }
-        for k in os.environ:
-            if k.startswith('GIT_CINNABAR_'):
-                env[k] = os.environ[k]
+        for k, v in iteritems(environ()):
+            if k.startswith(b'GIT_CINNABAR_'):
+                env[k] = v
         if helper_path:
             helper_path = fsdecode(helper_path)
         if helper_path and os.path.exists(helper_path):
@@ -142,23 +142,7 @@
     @classmethod
     def _ensure_helper(self):
         if self._helper is False:
-<<<<<<< HEAD
             command, env = self._helper_command()
-=======
-            helper_path = Git.config('cinnabar.helper')
-            env = {
-                b'GIT_REPLACE_REF_BASE': b'refs/cinnabar/replace/',
-            }
-            for k, v in iteritems(environ()):
-                if k.startswith(b'GIT_CINNABAR_'):
-                    env[k] = v
-            if helper_path:
-                helper_path = fsdecode(helper_path)
-            if helper_path and os.path.exists(helper_path):
-                command = [helper_path]
-            else:
-                command = ['git', 'cinnabar-helper']
->>>>>>> 52ceb154
             command.append('--{}'.format(self.MODE))
 
             try:
