--- conflicted
+++ resolved
@@ -383,11 +383,7 @@
             self.write('done\n')
             self._done = None
         self.flush()
-<<<<<<< HEAD
-        self._proc.wait()
-=======
         retcode = self._proc.wait()
->>>>>>> 20de9a06
         if Git._fast_import == self:
             Git._fast_import = None
         if retcode:
